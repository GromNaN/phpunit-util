--- conflicted
+++ resolved
@@ -8,12 +8,8 @@
 use Amp\PHPUnit\TestException;
 use Amp\PHPUnit\UnhandledException;
 use PHPUnit\Framework\AssertionFailedError;
-<<<<<<< HEAD
 use Revolt\EventLoop;
 use function Amp\async;
-=======
-use function Amp\call;
->>>>>>> be64a528
 use function Amp\delay;
 
 class AsyncTestCaseTest extends AsyncTestCase
@@ -65,16 +61,7 @@
 
     public function testReturningFuture(): Future
     {
-<<<<<<< HEAD
         $deferred = new DeferredFuture;
-=======
-        $throwException = function () {
-            return call(function () {
-                yield delay(100);
-                throw new \Exception('threw the error');
-            });
-        };
->>>>>>> be64a528
 
         EventLoop::delay(0.1, fn () => $deferred->complete('value'));
 
@@ -136,25 +123,20 @@
 
     public function testSetTimeout(): void
     {
-<<<<<<< HEAD
-        $this->setTimeout(0.1);
+        $this->setTimeout(0.5);
         $this->expectNotToPerformAssertions();
 
-        delay(0.05);
-=======
-        $this->setTimeout(500);
-        $this->assertNull(yield delay(250));
-    }
-
-    public function testSetTimeoutReplace(): \Generator
-    {
-        $this->setTimeout(500);
-        $this->setTimeout(1000);
-
-        yield delay(750);
+        delay(0.25);
+    }
+
+    public function testSetTimeoutReplace(): void
+    {
+        $this->setTimeout(0.5);
+        $this->setTimeout(1);
+
+        delay(0.75);
 
         $this->expectNotToPerformAssertions();
->>>>>>> be64a528
     }
 
     public function testSetTimeoutWithFuture(): Future
@@ -166,13 +148,9 @@
 
         $deferred = new DeferredFuture;
 
-<<<<<<< HEAD
         EventLoop::delay(0.2, fn () => $deferred->complete());
 
         return $deferred->getFuture();
-=======
-        yield delay(200);
->>>>>>> be64a528
     }
 
     public function testSetTimeoutWithAwait(): void
@@ -187,43 +165,21 @@
 
     public function testSetMinimumRunTime(): void
     {
-<<<<<<< HEAD
-        $this->setMinimumRuntime(0.1);
+        $this->setMinimumRuntime(1);
 
         $this->expectException(AssertionFailedError::class);
-        $this->expectExceptionMessageMatches("/Expected test to take at least 0.100s but instead took 0.\d{3}s/");
-
-        delay(0.05);
-=======
-        $this->setMinimumRuntime(1000);
-
-        $this->expectException(AssertionFailedError::class);
-        $pattern = "/Expected test to take at least 1000ms but instead took (\d+)ms/";
-        if (\method_exists($this, 'expectExceptionMessageMatches')) {
-            // PHPUnit 8+
-            $this->expectExceptionMessageMatches($pattern);
-        } else {
-            // PHPUnit 6-7
-            $this->expectExceptionMessageRegExp($pattern);
-        }
-
-        yield delay(750);
->>>>>>> be64a528
+        $this->expectExceptionMessageMatches("/Expected test to take at least 1.000s but instead took 0.\d{3}s/");
+
+        delay(0.5);
     }
 
     public function testCreateCallback(): void
     {
-<<<<<<< HEAD
         $mock = $this->createCallback(1, function (int $value): int {
             return $value + 1;
         });
 
         self::assertSame(2, $mock(1));
-=======
-        $this->setMinimumRuntime(1000);
-        $this->setTimeout(2000);
-        Loop::delay(1500, $this->createCallback(1));
->>>>>>> be64a528
     }
 
     public function testThrowToEventLoop(): void
@@ -243,21 +199,4 @@
     {
         // Exception thrown in cleanup() to assert method is invoked.
     }
-
-    public function testIssue8()
-    {
-        $this->expectException(AssertionFailedError::class);
-        $this->expectExceptionMessage('Exception thrown: ');
-
-        Loop::repeat(1000, static function () {});
-        throw new \Exception('Test exception');
-    }
-
-    public function testLoopContinuesToRunAfterResolve()
-    {
-        $this->expectException(AssertionFailedError::class);
-        $this->expectExceptionMessage('event loop continued to run');
-
-        Loop::repeat(1000, static function () {});
-    }
 }