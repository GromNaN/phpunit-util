--- conflicted
+++ resolved
@@ -38,24 +38,10 @@
         $this->realTestName = $name;
     }
 
-<<<<<<< HEAD
     /**
      * Execute any needed cleanup after the test before loop watchers are checked.
      */
     protected function cleanup(): void
-=======
-    /** @var int|null */
-    private $timeout;
-
-    final protected function runTest()
-    {
-        parent::setName('runAsyncTest');
-        return parent::runTest();
-    }
-
-    /** @internal */
-    final public function runAsyncTest(...$args)
->>>>>>> be64a528
     {
         // Empty method in base class.
     }
@@ -87,40 +73,7 @@
 
         parent::setName($this->realTestName);
 
-<<<<<<< HEAD
         $start = now();
-=======
-        Loop::run(function () use (&$returnValue, &$exception, &$invoked, $args) {
-            $promise = new Coroutine($this->runAsyncTestCycle($args));
-            $promise->onResolve(function ($error, $value) use (&$invoked, &$exception, &$returnValue) {
-                $invoked = true;
-                $exception = $error;
-                $returnValue = $value;
-
-                if ($this->timeout === null) {
-                    Loop::unreference(Loop::defer(function () use ($exception) {
-                        Loop::stop();
-
-                        if ($exception) {
-                            $this->fail(\sprintf(
-                                'An exception was thrown from the test method or promise returned from test method failed,'
-                                . ' but the event loop continued to run; set a timeout with %s::setTimeout() to allow the loop to continue'
-                                . ' to run for a given period of time; Exception thrown: %s',
-                                self::class,
-                                $exception
-                            ));
-                        }
-
-                        $this->fail(\sprintf(
-                            'The event loop continued to run after the test method completed or the promise returned resolved;'
-                            . ' set a timeout with %s::setTimeout() to allow the loop to continue to run for a given period of time',
-                            self::class
-                        ));
-                    }));
-                }
-            });
-        });
->>>>>>> be64a528
 
         try {
             try {
@@ -173,44 +126,10 @@
         return $returnValue;
     }
 
-<<<<<<< HEAD
     final protected function runTest(): mixed
     {
         parent::setName('runAsyncTest');
         return parent::runTest();
-=======
-    private function runAsyncTestCycle(array $args): \Generator
-    {
-        try {
-            yield $this->call(\Closure::fromCallable([$this, 'setUpAsync']));
-        } catch (\Throwable $exception) {
-            throw new \Error(\sprintf(
-                '%s::setUpAsync() failed',
-                \str_replace("\0", '@', \get_class($this)) // replace NUL-byte in anonymous class name
-            ), 0, $exception);
-        }
-
-        try {
-            $returnValue = yield $this->call([$this, $this->realTestName], ...$args);
-        } catch (\Throwable $testException) {
-            // Exception rethrown in finally block below
-        }
-
-        try {
-            yield $this->call(\Closure::fromCallable([$this, 'tearDownAsync']));
-        } catch (\Throwable $exception) {
-            throw new \Error(\sprintf(
-                '%s::tearDownAsync() failed',
-                \str_replace("\0", '@', \get_class($this)) // replace NUL-byte in anonymous class name
-            ), 0, $exception);
-        } finally {
-            if (isset($testException)) {
-                throw $testException;
-            }
-        }
-
-        return $returnValue;
->>>>>>> be64a528
     }
 
     /**
@@ -234,20 +153,12 @@
      */
     final protected function setTimeout(float $seconds): void
     {
-<<<<<<< HEAD
+        if (isset($this->timeoutId)) {
+            EventLoop::cancel($this->timeoutId);
+        }
+
         $this->timeoutId = EventLoop::delay($seconds, function () use ($seconds): void {
             EventLoop::setErrorHandler(null);
-=======
-        $this->timeout = $timeout;
-
-        if (isset($this->timeoutId)) {
-            Loop::cancel($this->timeoutId);
-        }
-
-        $this->timeoutId = Loop::delay($timeout, function () use ($timeout) {
-            Loop::stop();
-            Loop::setErrorHandler(null);
->>>>>>> be64a528
 
             $additionalInfo = '';
 
